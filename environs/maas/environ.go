package maas

import (
	"encoding/base64"
	"errors"
	"fmt"
	"launchpad.net/gomaasapi"
	"launchpad.net/juju-core/constraints"
	"launchpad.net/juju-core/environs"
	"launchpad.net/juju-core/environs/cloudinit"
	"launchpad.net/juju-core/environs/config"
	"launchpad.net/juju-core/environs/tools"
	"launchpad.net/juju-core/log"
	"launchpad.net/juju-core/state"
	"launchpad.net/juju-core/state/api"
	"launchpad.net/juju-core/state/api/params"
	"launchpad.net/juju-core/utils"
	"net/url"
	"sync"
	"time"
)

const (
	mgoPort     = 37017
	apiPort     = 17070
	jujuDataDir = "/var/lib/juju"
	// We're using v1.0 of the MAAS API.
	apiVersion = "1.0"
)

var mgoPortSuffix = fmt.Sprintf(":%d", mgoPort)
var apiPortSuffix = fmt.Sprintf(":%d", apiPort)

var longAttempt = utils.AttemptStrategy{
	Total: 3 * time.Minute,
	Delay: 1 * time.Second,
}

type maasEnviron struct {
	name string

	// ecfgMutex protects the *Unlocked fields below.
	ecfgMutex sync.Mutex

	ecfgUnlocked       *maasEnvironConfig
	maasClientUnlocked *gomaasapi.MAASObject
	storageUnlocked    environs.Storage
}

var _ environs.Environ = (*maasEnviron)(nil)

var couldNotAllocate = errors.New("Could not allocate MAAS environment object.")

func NewEnviron(cfg *config.Config) (*maasEnviron, error) {
	env := new(maasEnviron)
	if env == nil {
		return nil, couldNotAllocate
	}
	err := env.SetConfig(cfg)
	if err != nil {
		return nil, err
	}
	env.storageUnlocked = NewStorage(env)
	return env, nil
}

func (env *maasEnviron) Name() string {
	return env.name
}

// makeMachineConfig sets up a basic machine configuration for use with
// userData().  You may still need to supply more information, but this takes
// care of the fixed entries and the ones that are always needed.
func (env *maasEnviron) makeMachineConfig(machineID, machineNonce string, stateInfo *state.Info, apiInfo *api.Info) *cloudinit.MachineConfig {
	return &cloudinit.MachineConfig{
		// Fixed entries.
		MongoPort: mgoPort,
		APIPort:   apiPort,
		DataDir:   jujuDataDir,

		// Parameter entries.
		MachineId:    machineID,
		MachineNonce: machineNonce,
		StateInfo:    stateInfo,
		APIInfo:      apiInfo,
	}
}

// startBootstrapNode starts the juju bootstrap node for this environment.
func (env *maasEnviron) startBootstrapNode(cons constraints.Value) (environs.Instance, error) {
	// The bootstrap instance gets machine id "0".  This is not related to
	// instance ids or MAAS system ids.  Juju assigns the machine ID.
	const machineID = "0"
	mcfg := env.makeMachineConfig(machineID, state.BootstrapNonce, nil, nil)
	mcfg.StateServer = true

	log.Debugf("environs/maas: bootstrapping environment %q", env.Name())
	possibleTools, err := environs.FindBootstrapTools(env, cons)
	if err != nil {
		return nil, err
	}
	inst, err := env.obtainNode(machineID, cons, possibleTools, mcfg)
	if err != nil {
		return nil, fmt.Errorf("cannot start bootstrap instance: %v", err)
	}
	return inst, nil
}

// Bootstrap is specified in the Environ interface.
func (env *maasEnviron) Bootstrap(cons constraints.Value) error {
	// TODO(fwereade): this should check for an existing environment before
	// starting a new one -- even given raciness, it's better than nothing.
	inst, err := env.startBootstrapNode(cons)
	if err != nil {
		return err
	}
	err = env.saveState(&bootstrapState{StateInstances: []state.InstanceId{inst.Id()}})
	if err != nil {
		if err := env.releaseInstance(inst); err != nil {
			log.Errorf("environs/maas: cannot release failed bootstrap instance: %v", err)
		}
		return fmt.Errorf("cannot save state: %v", err)
	}

	// TODO make safe in the case of racing Bootstraps
	// If two Bootstraps are called concurrently, there's
	// no way to make sure that only one succeeds.
	return nil
}

// StateInfo is specified in the Environ interface.
func (env *maasEnviron) StateInfo() (*state.Info, *api.Info, error) {
	// This code is cargo-culted from the openstack/ec2 providers.
	// It's a bit unclear what the "longAttempt" loop is actually for
	// but this should probably be refactored outside of the provider
	// code.
	st, err := env.loadState()
	if err != nil {
		return nil, nil, err
	}
	cert, hasCert := env.Config().CACert()
	if !hasCert {
		return nil, nil, fmt.Errorf("no CA certificate in environment configuration")
	}
	var stateAddrs []string
	var apiAddrs []string
	// Wait for the DNS names of any of the instances
	// to become available.
	log.Debugf("environs/maas: waiting for DNS name(s) of state server instances %v", st.StateInstances)
	for a := longAttempt.Start(); len(stateAddrs) == 0 && a.Next(); {
		insts, err := env.Instances(st.StateInstances)
		if err != nil && err != environs.ErrPartialInstances {
			log.Debugf("environs/maas: error getting state instance: %v", err.Error())
			return nil, nil, err
		}
		log.Debugf("environs/maas: started processing instances: %#v", insts)
		for _, inst := range insts {
			if inst == nil {
				continue
			}
			name, err := inst.DNSName()
			if err != nil {
				continue
			}
			if name != "" {
				stateAddrs = append(stateAddrs, name+mgoPortSuffix)
				apiAddrs = append(apiAddrs, name+apiPortSuffix)
			}
		}
	}
	if len(stateAddrs) == 0 {
		return nil, nil, fmt.Errorf("timed out waiting for mgo address from %v", st.StateInstances)
	}
	return &state.Info{
			Addrs:  stateAddrs,
			CACert: cert,
		}, &api.Info{
			Addrs:  apiAddrs,
			CACert: cert,
		}, nil
}

// ecfg returns the environment's maasEnvironConfig, and protects it with a
// mutex.
func (env *maasEnviron) ecfg() *maasEnvironConfig {
	env.ecfgMutex.Lock()
	defer env.ecfgMutex.Unlock()
	return env.ecfgUnlocked
}

// Config is specified in the Environ interface.
func (env *maasEnviron) Config() *config.Config {
	return env.ecfg().Config
}

// SetConfig is specified in the Environ interface.
func (env *maasEnviron) SetConfig(cfg *config.Config) error {
	env.ecfgMutex.Lock()
	defer env.ecfgMutex.Unlock()

	// The new config has already been validated by itself, but now we
	// validate the transition from the old config to the new.
	var oldCfg *config.Config
	if env.ecfgUnlocked != nil {
		oldCfg = env.ecfgUnlocked.Config
	}
	cfg, err := env.Provider().Validate(cfg, oldCfg)
	if err != nil {
		return err
	}

	ecfg, err := providerInstance.newConfig(cfg)
	if err != nil {
		return err
	}

	env.name = cfg.Name()
	env.ecfgUnlocked = ecfg

	authClient, err := gomaasapi.NewAuthenticatedClient(ecfg.MAASServer(), ecfg.MAASOAuth(), apiVersion)
	if err != nil {
		return err
	}
	env.maasClientUnlocked = gomaasapi.NewMAAS(*authClient)

	return nil
}

// getMAASClient returns a MAAS client object to use for a request, in a
// lock-protected fashion.
func (env *maasEnviron) getMAASClient() *gomaasapi.MAASObject {
	env.ecfgMutex.Lock()
	defer env.ecfgMutex.Unlock()

	return env.maasClientUnlocked
}

// acquireNode allocates a node from the MAAS.
func (environ *maasEnviron) acquireNode(cons constraints.Value, possibleTools tools.List) (gomaasapi.MAASObject, *state.Tools, error) {
	log.Warningf("environs/maas: ignoring constraints %q", cons)
	retry := utils.AttemptStrategy{
		Total: 5 * time.Second,
		Delay: 200 * time.Millisecond,
	}
	var result gomaasapi.JSONObject
	var err error
	for a := retry.Start(); a.Next(); {
		client := environ.getMAASClient().GetSubObject("nodes/")
		result, err = client.CallPost("acquire", nil)
		if err == nil {
			break
		}
	}
	if err != nil {
		return gomaasapi.MAASObject{}, nil, err
	}
	node, err := result.GetMAASObject()
	if err != nil {
		msg := fmt.Errorf("unexpected result from 'acquire' on MAAS API: %v", err)
		return gomaasapi.MAASObject{}, nil, msg
	}
	tools := possibleTools[0]
	log.Warningf("environs/maas: picked arbitrary tools %q", tools)
	return node, tools, nil
}

// startNode installs and boots a node.
func (environ *maasEnviron) startNode(node gomaasapi.MAASObject, series string, userdata []byte) error {
	retry := utils.AttemptStrategy{
		Total: 5 * time.Second,
		Delay: 200 * time.Millisecond,
	}
	userDataParam := base64.StdEncoding.EncodeToString(userdata)
	params := url.Values{
		"distro_series": {series},
		"user_data":     {userDataParam},
	}
	// Initialize err to a non-nil value as a sentinel for the following
	// loop.
	err := fmt.Errorf("(no error)")
	for a := retry.Start(); a.Next() && err != nil; {
		_, err = node.CallPost("start", params)
	}
	return err
}

// obtainNode allocates and starts a MAAS node.  It is used both for the
// implementation of StartInstance, and to initialize the bootstrap node.
<<<<<<< HEAD
func (environ *maasEnviron) obtainNode(machineId string, stateInfo *state.Info, apiInfo *api.Info, tools *state.Tools, mcfg *cloudinit.MachineConfig) (*maasInstance, error) {

	log.Debugf("environs/maas: starting machine %s in %q running tools version %q from %q", machineId, environ.name, tools.Binary, tools.URL)

	node, err := environ.acquireNode()
	if err != nil {
=======
func (environ *maasEnviron) obtainNode(machineId string, cons constraints.Value, possibleTools tools.List, mcfg *cloudinit.MachineConfig) (_ *maasInstance, err error) {
	series := possibleTools.Series()
	if len(series) != 1 {
		return nil, fmt.Errorf("expected single series, got %v", series)
	}
	var instance *maasInstance
	if node, tools, err := environ.acquireNode(cons, possibleTools); err != nil {
>>>>>>> 967fa140
		return nil, fmt.Errorf("cannot run instances: %v", err)
	} else {
		instance = &maasInstance{&node, environ}
		mcfg.Tools = tools
	}
	defer func() {
		if err != nil {
			if err := environ.releaseInstance(instance); err != nil {
				log.Errorf("environs/maas: error releasing failed instance: %v", err)
			}
		}
	}()

	hostname, err := instance.DNSName()
	if err != nil {
		return nil, err
	}
	info := machineInfo{string(instance.Id()), hostname}
	runCmd, err := info.cloudinitRunCmd()
	if err != nil {
		return nil, err
	}
	if err := environs.FinishMachineConfig(mcfg, environ.Config(), cons); err != nil {
		return nil, err
	}
	userdata, err := userData(mcfg, runCmd)
	if err != nil {
		msg := fmt.Errorf("could not compose userdata for bootstrap node: %v", err)
		return nil, msg
	}
	if err := environ.startNode(*instance.maasObject, series[0], userdata); err != nil {
		return nil, err
	}
	log.Debugf("environs/maas: started instance %q", instance.Id())
	return instance, nil
}

// StartInstance is specified in the Environ interface.
func (environ *maasEnviron) StartInstance(machineID, machineNonce string, series string, cons constraints.Value, stateInfo *state.Info, apiInfo *api.Info) (environs.Instance, error) {
	possibleTools, err := environs.FindInstanceTools(environ, series, cons)
	if err != nil {
		return nil, err
	}
	mcfg := environ.makeMachineConfig(machineID, machineNonce, stateInfo, apiInfo)
	return environ.obtainNode(machineID, cons, possibleTools, mcfg)
}

// StopInstances is specified in the Environ interface.
func (environ *maasEnviron) StopInstances(instances []environs.Instance) error {
	// Shortcut to exit quickly if 'instances' is an empty slice or nil.
	if len(instances) == 0 {
		return nil
	}
	// Tell MAAS to release each of the instances.  If there are errors,
	// return only the first one (but release all instances regardless).
	// Note that releasing instances also turns them off.
	var firstErr error
	for _, instance := range instances {
		err := environ.releaseInstance(instance)
		if firstErr == nil {
			firstErr = err
		}
	}
	return firstErr
}

// releaseInstance releases a single instance.
func (environ *maasEnviron) releaseInstance(inst environs.Instance) error {
	maasInst := inst.(*maasInstance)
	maasObj := maasInst.maasObject
	_, err := maasObj.CallPost("release", nil)
	if err != nil {
		log.Debugf("environs/maas: error releasing instance %v", maasInst)
	}
	return err
}

// Instances returns the environs.Instance objects corresponding to the given
// slice of state.InstanceId.  Similar to what the ec2 provider does,
// Instances returns nil if the given slice is empty or nil.
func (environ *maasEnviron) Instances(ids []state.InstanceId) ([]environs.Instance, error) {
	if len(ids) == 0 {
		return nil, nil
	}
	return environ.instances(ids)
}

// instances is an internal method which returns the instances matching the
// given instance ids or all the instances if 'ids' is empty.
// If the some of the intances could not be found, it returns the instance
// that could be found plus the error environs.ErrPartialInstances in the error
// return.
func (environ *maasEnviron) instances(ids []state.InstanceId) ([]environs.Instance, error) {
	nodeListing := environ.getMAASClient().GetSubObject("nodes")
	filter := getSystemIdValues(ids)
	listNodeObjects, err := nodeListing.CallGet("list", filter)
	if err != nil {
		return nil, err
	}
	listNodes, err := listNodeObjects.GetArray()
	if err != nil {
		return nil, err
	}
	instances := make([]environs.Instance, len(listNodes))
	for index, nodeObj := range listNodes {
		node, err := nodeObj.GetMAASObject()
		if err != nil {
			return nil, err
		}
		instances[index] = &maasInstance{
			maasObject: &node,
			environ:    environ,
		}
	}
	if len(ids) != 0 && len(ids) != len(instances) {
		return instances, environs.ErrPartialInstances
	}
	return instances, nil
}

// AllInstances returns all the environs.Instance in this provider.
func (environ *maasEnviron) AllInstances() ([]environs.Instance, error) {
	return environ.instances(nil)
}

// Storage is defined by the Environ interface.
func (env *maasEnviron) Storage() environs.Storage {
	env.ecfgMutex.Lock()
	defer env.ecfgMutex.Unlock()
	return env.storageUnlocked
}

// PublicStorage is defined by the Environ interface.
func (env *maasEnviron) PublicStorage() environs.StorageReader {
	// MAAS does not have a shared storage.
	return environs.EmptyStorage
}

func (environ *maasEnviron) Destroy(ensureInsts []environs.Instance) error {
	log.Debugf("environs/maas: destroying environment %q", environ.name)
	insts, err := environ.AllInstances()
	if err != nil {
		return fmt.Errorf("cannot get instances: %v", err)
	}
	found := make(map[state.InstanceId]bool)
	for _, inst := range insts {
		found[inst.Id()] = true
	}

	// Add any instances we've been told about but haven't yet shown
	// up in the instance list.
	for _, inst := range ensureInsts {
		id := inst.Id()
		if !found[id] {
			insts = append(insts, inst)
			found[id] = true
		}
	}
	err = environ.StopInstances(insts)
	if err != nil {
		return err
	}

	// To properly observe e.storageUnlocked we need to get its value while
	// holding e.ecfgMutex. e.Storage() does this for us, then we convert
	// back to the (*storage) to access the private deleteAll() method.
	st := environ.Storage().(*maasStorage)
	return st.deleteAll()
}

func (*maasEnviron) AssignmentPolicy() state.AssignmentPolicy {
	return state.AssignUnused
}

// MAAS does not do firewalling so these port methods do nothing.
func (*maasEnviron) OpenPorts([]params.Port) error {
	log.Debugf("environs/maas: unimplemented OpenPorts() called")
	return nil
}

func (*maasEnviron) ClosePorts([]params.Port) error {
	log.Debugf("environs/maas: unimplemented ClosePorts() called")
	return nil
}

func (*maasEnviron) Ports() ([]params.Port, error) {
	log.Debugf("environs/maas: unimplemented Ports() called")
	return []params.Port{}, nil
}

func (*maasEnviron) Provider() environs.EnvironProvider {
	return &providerInstance
}<|MERGE_RESOLUTION|>--- conflicted
+++ resolved
@@ -286,14 +286,6 @@
 
 // obtainNode allocates and starts a MAAS node.  It is used both for the
 // implementation of StartInstance, and to initialize the bootstrap node.
-<<<<<<< HEAD
-func (environ *maasEnviron) obtainNode(machineId string, stateInfo *state.Info, apiInfo *api.Info, tools *state.Tools, mcfg *cloudinit.MachineConfig) (*maasInstance, error) {
-
-	log.Debugf("environs/maas: starting machine %s in %q running tools version %q from %q", machineId, environ.name, tools.Binary, tools.URL)
-
-	node, err := environ.acquireNode()
-	if err != nil {
-=======
 func (environ *maasEnviron) obtainNode(machineId string, cons constraints.Value, possibleTools tools.List, mcfg *cloudinit.MachineConfig) (_ *maasInstance, err error) {
 	series := possibleTools.Series()
 	if len(series) != 1 {
@@ -301,7 +293,6 @@
 	}
 	var instance *maasInstance
 	if node, tools, err := environ.acquireNode(cons, possibleTools); err != nil {
->>>>>>> 967fa140
 		return nil, fmt.Errorf("cannot run instances: %v", err)
 	} else {
 		instance = &maasInstance{&node, environ}
