package ec2_test

import (
	"crypto/rand"
	"fmt"
	"io"
	amzec2 "launchpad.net/goamz/ec2"
	. "launchpad.net/gocheck"
	"launchpad.net/juju/go/environs"
	"launchpad.net/juju/go/environs/ec2"
	"launchpad.net/juju/go/environs/jujutest"
	"time"
)

// amazonConfig holds the environments configuration
// for running the amazon EC2 integration tests.
//
// This is missing keys for security reasons; set the following environment variables
// to make the Amazon testing work:
//  access-key: $AWS_ACCESS_KEY_ID
//  admin-secret: $AWS_SECRET_ACCESS_KEY
var amazonConfig = fmt.Sprintf(`
environments:
  sample-%s:
    type: ec2
    control-bucket: 'juju-test-%s'
`, uniqueName, uniqueName)

// uniqueName is generated afresh for every test, so that
// we are not polluted by previous test state.
var uniqueName = randomName()

func randomName() string {
	buf := make([]byte, 8)
	_, err := io.ReadFull(rand.Reader, buf)
	if err != nil {
		panic(fmt.Sprintf("error from crypto rand: %v", err))
	}
	return fmt.Sprintf("%x", buf)
}

func registerAmazonTests() {
	envs, err := environs.ReadEnvironsBytes([]byte(amazonConfig))
	if err != nil {
		panic(fmt.Errorf("cannot parse amazon tests config data: %v", err))
	}
	for _, name := range envs.Names() {
		Suite(&LiveTests{
			jujutest.LiveTests{
				Environs:         envs,
				Name:             name,
				ConsistencyDelay: 5 * time.Second,
			},
		})
	}
}

// LiveTests contains tests that can be run against the Amazon servers.
// Each test runs using the same ec2 connection.
type LiveTests struct {
	jujutest.LiveTests
}

func (t *LiveTests) TestInstanceDNSName(c *C) {
	inst, err := t.Env.StartInstance(30, jujutest.InvalidStateInfo)
	c.Assert(err, IsNil)
	defer t.Env.StopInstances([]environs.Instance{inst})
	dns, err := inst.WaitDNSName()
	c.Check(err, IsNil)
	c.Check(dns, Not(Equals), "")

	insts, err := t.Env.Instances([]string{inst.Id()})
	c.Assert(err, IsNil)
	c.Assert(len(insts), Equals, 1)

	ec2inst := ec2.InstanceEC2(insts[0])
	c.Check(ec2inst.DNSName, Equals, dns)
}

func (t *LiveTests) TestInstanceGroups(c *C) {
	ec2conn := ec2.EnvironEC2(t.Env)

	groups := amzec2.SecurityGroupNames(
		ec2.GroupName(t.Env),
		ec2.MachineGroupName(t.Env, 98),
		ec2.MachineGroupName(t.Env, 99),
	)
	info := make([]amzec2.SecurityGroupInfo, len(groups))

	// Create a group with the same name as the juju group
	// but with different permissions, to check that it's deleted
	// and recreated correctly.
	oldJujuGroup := createGroup(c, ec2conn, groups[0].Name, "old juju group")

	// Add two permissions: one is required and should be left alone;
	// the other is not and should be deleted.
	// N.B. this is unfortunately sensitive to the actual set of permissions used.
	_, err := ec2conn.AuthorizeSecurityGroup(oldJujuGroup,
		[]amzec2.IPPerm{
			{
				Protocol:  "tcp",
				FromPort:  22,
				ToPort:    22,
				SourceIPs: []string{"0.0.0.0/0"},
			},
			{
				Protocol:  "udp",
				FromPort:  4321,
				ToPort:    4322,
				SourceIPs: []string{"3.4.5.6/32"},
			},
		})
	c.Assert(err, IsNil)

	inst0, err := t.Env.StartInstance(98, jujutest.InvalidStateInfo)
	c.Assert(err, IsNil)
	defer t.Env.StopInstances([]environs.Instance{inst0})

	// Create a same-named group for the second instance
	// before starting it, to check that it's reused correctly.
	oldMachineGroup := createGroup(c, ec2conn, groups[2].Name, "old machine group")

	inst1, err := t.Env.StartInstance(99, jujutest.InvalidStateInfo)
	c.Assert(err, IsNil)
	defer t.Env.StopInstances([]environs.Instance{inst1})

	groupsResp, err := ec2conn.SecurityGroups(groups, nil)
	c.Assert(err, IsNil)
	c.Assert(groupsResp.Groups, HasLen, len(groups))

	// For each group, check that it exists and record its id.
	for i, group := range groups {
		found := false
		for _, g := range groupsResp.Groups {
			if g.Name == group.Name {
				groups[i].Id = g.Id
				info[i] = g
				found = true
				break
			}
		}
		if !found {
			c.Fatalf("group %q not found", group.Name)
		}
	}

	// The old juju group should have been reused.
	c.Check(groups[0].Id, Equals, oldJujuGroup.Id)

	// Check that it authorizes the correct ports and there
	// are no extra permissions (in particular we are checking
	// that the unneeded permission that we added earlier
	// has been deleted).
	perms := info[0].IPPerms
	c.Assert(perms, HasLen, 2)
	checkPortAllowed(c, perms, 22)
	checkPortAllowed(c, perms, 2181)

	// The old machine group should have been reused also.
	c.Check(groups[2].Id, Equals, oldMachineGroup.Id)

	// Check that each instance is part of the correct groups.
	resp, err := ec2conn.Instances([]string{inst0.Id(), inst1.Id()}, nil)
	c.Assert(err, IsNil)
	c.Assert(resp.Reservations, HasLen, 2)
	for _, r := range resp.Reservations {
		c.Assert(r.Instances, HasLen, 1)
		// each instance must be part of the general juju group.
		msg := Commentf("reservation %#v", r)
		c.Assert(hasSecurityGroup(r, groups[0]), Equals, true, msg)
		inst := r.Instances[0]
		switch inst.InstanceId {
		case inst0.Id():
			c.Assert(hasSecurityGroup(r, groups[1]), Equals, true, msg)
			c.Assert(hasSecurityGroup(r, groups[2]), Equals, false, msg)
		case inst1.Id():
			c.Assert(hasSecurityGroup(r, groups[2]), Equals, true, msg)
			c.Assert(hasSecurityGroup(r, groups[1]), Equals, false, msg)
		default:
			c.Errorf("unknown instance found: %v", inst)
		}
	}
}

func checkPortAllowed(c *C, perms []amzec2.IPPerm, port int) {
	for _, perm := range perms {
		if perm.FromPort == port {
			c.Check(perm.Protocol, Equals, "tcp")
			c.Check(perm.ToPort, Equals, port)
			c.Check(perm.SourceIPs, DeepEquals, []string{"0.0.0.0/0"})
			c.Check(perm.SourceGroups, HasLen, 0)
			return
		}
	}
	c.Errorf("ip port permission not found for %d in %#v", port, perms)
}

func (t *LiveTests) TestStopInstances(c *C) {
	// It would be nice if this test was in jujutest, but
	// there's no way for jujutest to fabricate a valid-looking
	// instance id.
	inst0, err := t.Env.StartInstance(40, jujutest.InvalidStateInfo)
	c.Assert(err, IsNil)

	inst1 := ec2.FabricateInstance(inst0, "i-aaaaaaaa")

	inst2, err := t.Env.StartInstance(41, jujutest.InvalidStateInfo)
	c.Assert(err, IsNil)

	err = t.Env.StopInstances([]environs.Instance{inst0, inst1, inst2})
	c.Check(err, IsNil)

	var insts []environs.Instance
<<<<<<< HEAD
	errSuccess := errors.New("unexpected success")
	err = ec2.ShortDo(func(err error) bool {
		return err == errSuccess
	}, func() error {
		var err error
		insts, err = t.Env.Instances([]string{inst0.Id(), inst2.Id()})
		if err == nil {
			err = errSuccess
		}
		return err
	})
	c.Check(err, Equals, environs.ErrMissingInstance)
	c.Check(insts, HasLen, 0)
=======

	// We need the retry logic here because we are waiting
	// for Instances to return an error, and it will not retry
	// if it succeeds.
	gone := false
	for a := ec2.ShortAttempt.Start(); a.Next(); {
		insts, err = t.Env.Instances([]string{inst0.Id(), inst2.Id()})
		if err == environs.ErrPartialInstances {
			// instances not gone yet.
			continue
		}
		if err == environs.ErrNoInstances {
			gone = true
			break
		}
		c.Fatalf("error getting instances: %v", err)
	}
	if !gone {
		c.Errorf("after termination, instances remaining: %v", insts)
	}
>>>>>>> b2469c6f
}

// createGroup creates a new EC2 group and returns it. If it already exists,
// it revokes all its permissions and returns the existing group.
func createGroup(c *C, ec2conn *amzec2.EC2, name, descr string) amzec2.SecurityGroup {
	resp, err := ec2conn.CreateSecurityGroup(name, descr)
	if err == nil {
		return resp.SecurityGroup
	}
	if err.(*amzec2.Error).Code != "InvalidGroup.Duplicate" {
		c.Fatalf("cannot make group %q: %v", name, err)
	}

	// Found duplicate group, so revoke its permissions and return it.
	gresp, err := ec2conn.SecurityGroups(amzec2.SecurityGroupNames(name), nil)
	c.Assert(err, IsNil)

	gi := gresp.Groups[0]
	_, err = ec2conn.RevokeSecurityGroup(gi.SecurityGroup, gi.IPPerms)
	c.Assert(err, IsNil)
	return gi.SecurityGroup
}

func hasSecurityGroup(r amzec2.Reservation, g amzec2.SecurityGroup) bool {
	for _, rg := range r.SecurityGroups {
		if rg.Id == g.Id {
			return true
		}
	}
	return false
}<|MERGE_RESOLUTION|>--- conflicted
+++ resolved
@@ -211,21 +211,6 @@
 	c.Check(err, IsNil)
 
 	var insts []environs.Instance
-<<<<<<< HEAD
-	errSuccess := errors.New("unexpected success")
-	err = ec2.ShortDo(func(err error) bool {
-		return err == errSuccess
-	}, func() error {
-		var err error
-		insts, err = t.Env.Instances([]string{inst0.Id(), inst2.Id()})
-		if err == nil {
-			err = errSuccess
-		}
-		return err
-	})
-	c.Check(err, Equals, environs.ErrMissingInstance)
-	c.Check(insts, HasLen, 0)
-=======
 
 	// We need the retry logic here because we are waiting
 	// for Instances to return an error, and it will not retry
@@ -246,7 +231,6 @@
 	if !gone {
 		c.Errorf("after termination, instances remaining: %v", insts)
 	}
->>>>>>> b2469c6f
 }
 
 // createGroup creates a new EC2 group and returns it. If it already exists,
