package environs

import (
	"errors"
	"io"
	"launchpad.net/juju/go/schema"
	"launchpad.net/juju/go/state"
)

// A EnvironProvider represents a computing and storage provider.
type EnvironProvider interface {
	// ConfigChecker is used to check sections of the environments.yaml
	// file that specify this provider. The value passed to the Checker is
	// that returned from the yaml parse, of type schema.MapType.
	ConfigChecker() schema.Checker

	// NewEnviron creates a new Environ with
	// the given attributes returned by the ConfigChecker.
	// The name is that given in environments.yaml.
	Open(name string, attributes interface{}) (Environ, error)
}

// Instance represents the provider-specific notion of a machine.
type Instance interface {
	// Id returns a provider-generated identifier for the Instance.
	Id() string
	DNSName() (string, error)
}

<<<<<<< HEAD
var ErrMissingInstance = errors.New("some instance ids not found")
=======
var ErrMissingInstance = errors.New("one or more instance ids not found")
>>>>>>> 7d87cdb5

// An Environ represents a juju environment as specified
// in the environments.yaml file.
// 
// Due to the limitations of some providers (for example ec2), the
// results of the Environ methods may not be fully sequentially
// consistent. In particular, while a provider may retry when it
// gets an error for an operation, it will not retry when
// an operation succeeds, even if that success is not
// consistent with a previous operation.
// 
type Environ interface {
	// Bootstrap initializes the state for the environment,
	// possibly starting one or more instances.
	Bootstrap() error

	// StateInfo returns information on the state initialized
	// by Bootstrap.
	StateInfo() (*state.Info, error)

	// StartInstance asks for a new instance to be created,
	// associated with the provided machine identifier.
	// The given info describes the juju state for the new
	// instance to connect to.
	// TODO add arguments to specify type of new machine.
	StartInstance(machineId int, info *state.Info) (Instance, error)

	// StopInstances shuts down the given instances.
	StopInstances([]Instance) error

	// Instances returns a slice of instances corresponding to
	// the given instance ids. If some (but not all) of the instances are not
	// found, the returned slice will have nil Inststances in those
	// slots, and ErrMissingInstance will be returned.
	Instances(ids []string) ([]Instance, error)

	// Put reads from r and writes to the given file in the
	// environment's storage. The length must give the total
	// length of the file.
	PutFile(file string, r io.Reader, length int64) error

	// Get opens the given file in the environment's storage
	// and returns a ReadCloser that can be used to read its
	// contents. It is the caller's responsibility to close it
	// after use.
	GetFile(file string) (io.ReadCloser, error)

	// RemoveFile removes the given file from the environment's storage.
	// It is not an error to remove a file that does not exist.
	RemoveFile(file string) error

	// Destroy shuts down all known machines and destroys the
	// rest of the environment. A list of instances known to
	// be part of the environment can be given with insts.
<<<<<<< HEAD
=======
	// This is because recently started machines might not
	// yet be visible in the environment, so this method
	// can wait until they are.
>>>>>>> 7d87cdb5
	Destroy(insts []Instance) error
}<|MERGE_RESOLUTION|>--- conflicted
+++ resolved
@@ -27,11 +27,7 @@
 	DNSName() (string, error)
 }
 
-<<<<<<< HEAD
-var ErrMissingInstance = errors.New("some instance ids not found")
-=======
 var ErrMissingInstance = errors.New("one or more instance ids not found")
->>>>>>> 7d87cdb5
 
 // An Environ represents a juju environment as specified
 // in the environments.yaml file.
@@ -86,11 +82,8 @@
 	// Destroy shuts down all known machines and destroys the
 	// rest of the environment. A list of instances known to
 	// be part of the environment can be given with insts.
-<<<<<<< HEAD
-=======
 	// This is because recently started machines might not
 	// yet be visible in the environment, so this method
 	// can wait until they are.
->>>>>>> 7d87cdb5
 	Destroy(insts []Instance) error
 }