--- conflicted
+++ resolved
@@ -81,15 +81,6 @@
 		dir = filepath.Join(defaultRootDir, localConfig.namespace())
 		localConfig.attrs["root-dir"] = dir
 	}
-<<<<<<< HEAD
-	logger.Tracef("ensure root dir %s exists", dir)
-	// TODO(thumper): we so don't want to do this here, but should make the dirs in bootstrap.
-	if err := os.MkdirAll(dir, 0755); err != nil {
-		logger.Errorf("failed to make directory for shared storage at %s: %v", dir, err)
-		return nil, err
-	}
-=======
->>>>>>> 286714d3
 
 	// Apply the coerced unknown values back into the config.
 	return cfg.Apply(localConfig.attrs)
