--- conflicted
+++ resolved
@@ -13,30 +13,17 @@
 }
 
 // Tests is a gocheck suite containing tests verifying juju functionality
-<<<<<<< HEAD
-// against the environment with Name that must exist within Environs.
-// Env holds an instance of that environment that is opened before each
-// test and Destroyed after each test.
-=======
 // against the environment with Name that must exist within Environs. The
 // tests are not designed to be run against a live server - the Environ
 // is opened once for each test, and some potentially expensive operations
 // may be executed.
->>>>>>> 7f6b9d17
 type Tests struct {
 	Environs *environs.Environs
 	Name     string
 	Env      environs.Environ
-<<<<<<< HEAD
 }
 
 // Open opens an instance of the testing environment.
-=======
-
-	environs []environs.Environ
-}
-
->>>>>>> 7f6b9d17
 func (t *Tests) Open(c *C) environs.Environ {
 	e, err := t.Environs.Open(t.Name)
 	c.Assert(err, IsNil, Bug("opening environ %q", t.Name))
@@ -55,23 +42,13 @@
 }
 
 func (t *Tests) TearDownTest(*C) {
-<<<<<<< HEAD
 	t.Env.Destroy(nil)
-	t.Env = nil
-}
-
-// LiveTests is a gocheck suite containing tests designed to run against a
-// live server.  It opens the environment with Name once only for the whole
-// suite, stores it in Env, and Destroys it after the suite has completed.
-=======
-	t.Env.Destroy()
 	t.Env = nil
 }
 
 // LiveTests contains tests that are designed to run against a live server
 // (e.g. Amazon EC2).  The Environ is opened once only for all the tests
-// in the suite.
->>>>>>> 7f6b9d17
+// in the suite, stored in Env, and Destroyed after the suite has completed.
 type LiveTests struct {
 	Environs *environs.Environs
 	Name     string
@@ -86,11 +63,8 @@
 }
 
 func (t *LiveTests) TearDownSuite(c *C) {
-<<<<<<< HEAD
 	err := t.Env.Destroy(nil)
 	c.Check(err, IsNil)
-=======
->>>>>>> 7f6b9d17
 	t.Env = nil
 }
 
