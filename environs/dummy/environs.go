--- conflicted
+++ resolved
@@ -209,19 +209,11 @@
 var checker = schema.StrictFieldMap(
 	schema.Fields{
 		"zookeeper": schema.Bool(),
-<<<<<<< HEAD
 		"broken":      schema.String(),
 		"secret":    schema.String(),
 	},
 	schema.Defaults{
 		"broken":      "",
-=======
-		"broken":    schema.String(),
-		"secret":    schema.String(),
-	},
-	schema.Defaults{
-		"broken": "",
->>>>>>> 672de6d8
 		"secret": "pork",
 	},
 )
@@ -379,13 +371,7 @@
 }
 
 func (e *environ) Config() *config.Config {
-<<<<<<< HEAD
-	e.ecfgMutex.Lock()
-	defer e.ecfgMutex.Unlock()
-	return e.ecfgUnlocked.Config
-=======
 	return e.ecfg().Config
->>>>>>> 672de6d8
 }
 
 func (e *environ) SetConfig(cfg *config.Config) error {
@@ -494,15 +480,8 @@
 	return insts, nil
 }
 
-<<<<<<< HEAD
-func (*environ) SecretAttrs(cfg *config.Config) map[string]interface{} {
-	return map[string]interface{}{
-		"secret": "pork",
-	}
-=======
 func (*environ) Provider() environs.EnvironProvider {
 	return &providerInstance
->>>>>>> 672de6d8
 }
 
 type instance struct {
