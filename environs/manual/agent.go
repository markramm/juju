// Copyright 2013 Canonical Ltd.
// Licensed under the AGPLv3, see LICENCE file for details.

package manual

import (
	"encoding/base64"
	"fmt"
	"os"
	"strings"

	"launchpad.net/juju-core/agent"
	corecloudinit "launchpad.net/juju-core/cloudinit"
	"launchpad.net/juju-core/constraints"
	"launchpad.net/juju-core/environs"
	"launchpad.net/juju-core/environs/cloudinit"
<<<<<<< HEAD
	"launchpad.net/juju-core/environs/config"
	"launchpad.net/juju-core/juju/osenv"
=======
	envtools "launchpad.net/juju-core/environs/tools"
>>>>>>> 97b28fc8
	"launchpad.net/juju-core/provider"
	"launchpad.net/juju-core/state"
	"launchpad.net/juju-core/state/api"
	"launchpad.net/juju-core/tools"
	"launchpad.net/juju-core/utils"
)

type provisionMachineAgentArgs struct {
	host         string
	dataDir      string
	bootstrap    bool
	envcfg       *config.Config
	machineId    string
	nonce        string
	stateFileURL string
	stateInfo    *state.Info
	apiInfo      *api.Info
	tools        *tools.Tools

	// machineEnv is an optional map of
	// arbitrary key/value pairs to pass
	// into the machine agent.
	machineEnv map[string]string
}

// provisionMachineAgent connects to a machine over SSH,
// copies across the tools, and installs a machine agent.
func provisionMachineAgent(args provisionMachineAgentArgs) error {
	logger.Infof("Provisioning machine agent on %s", args.host)
	script, err := provisionMachineAgentScript(args)
	if err != nil {
		return err
	}
	scriptBase64 := base64.StdEncoding.EncodeToString([]byte(script))
	script = fmt.Sprintf(`F=$(mktemp); echo %s | base64 -d > $F; . $F`, scriptBase64)
	cmd := sshCommand(
		args.host,
		fmt.Sprintf("sudo bash -c '%s'", script),
		allocateTTY,
	)
	cmd.Stdout = os.Stdout
	cmd.Stderr = os.Stderr
	cmd.Stdin = os.Stdin
	return cmd.Run()
}

// provisionMachineAgentScript generates the script necessary
// to install a machine agent on the specified host.
func provisionMachineAgentScript(args provisionMachineAgentArgs) (string, error) {
	// We generate a cloud-init config, which we'll then pull the runcmds
	// and prerequisite packages out of. Rather than generating a cloud-config,
	// we'll just generate a shell script.
	var mcfg *cloudinit.MachineConfig
	if args.bootstrap {
		mcfg = environs.NewBootstrapMachineConfig(args.machineId, args.nonce)
	} else {
		mcfg = environs.NewMachineConfig(args.machineId, args.nonce, args.stateInfo, args.apiInfo)
	}
	if args.dataDir != "" {
		mcfg.DataDir = args.dataDir
	}
	mcfg.Tools = args.tools
	err := environs.FinishMachineConfig(mcfg, args.envcfg, constraints.Value{})
	if err != nil {
		return "", err
	}
<<<<<<< HEAD
	mcfg.MachineEnvironment[osenv.JujuProviderType] = provider.Null
	for k, v := range args.machineEnv {
		mcfg.MachineEnvironment[k] = v
	}
=======
	mcfg.AgentEnvironment[agent.ProviderType] = provider.Null
>>>>>>> 97b28fc8
	cloudcfg := corecloudinit.New()
	if cloudcfg, err = cloudinit.Configure(mcfg, cloudcfg); err != nil {
		return "", err
	}

	// TODO(axw): 2013-08-23 bug 1215777
	// Carry out configuration for ssh-keys-per-user,
	// machine-updates-authkeys, using cloud-init config.

	// Convert runcmds to a series of shell commands.
	script := []string{"#!/bin/sh"}
	for _, cmd := range cloudcfg.RunCmds() {
		switch cmd := cmd.(type) {
		case []string:
			// Quote args, so shell meta-characters are not interpreted.
			for i, arg := range cmd[1:] {
				cmd[i] = utils.ShQuote(arg)
			}
			script = append(script, strings.Join(cmd, " "))
		case string:
			script = append(script, cmd)
		default:
			return "", fmt.Errorf("unexpected runcmd type: %T", cmd)
		}
	}

	// The first command is "set -xe", which we want to leave in place.
	head := []string{script[0]}
	tail := script[1:]
	for _, pkg := range cloudcfg.Packages() {
		cmd := fmt.Sprintf("apt-get -y install %s", utils.ShQuote(pkg))
		head = append(head, cmd)
	}
	script = append(head, tail...)
	return strings.Join(script, "\n"), nil
}<|MERGE_RESOLUTION|>--- conflicted
+++ resolved
@@ -14,12 +14,7 @@
 	"launchpad.net/juju-core/constraints"
 	"launchpad.net/juju-core/environs"
 	"launchpad.net/juju-core/environs/cloudinit"
-<<<<<<< HEAD
 	"launchpad.net/juju-core/environs/config"
-	"launchpad.net/juju-core/juju/osenv"
-=======
-	envtools "launchpad.net/juju-core/environs/tools"
->>>>>>> 97b28fc8
 	"launchpad.net/juju-core/provider"
 	"launchpad.net/juju-core/state"
 	"launchpad.net/juju-core/state/api"
@@ -39,10 +34,10 @@
 	apiInfo      *api.Info
 	tools        *tools.Tools
 
-	// machineEnv is an optional map of
+	// agentEnv is an optional map of
 	// arbitrary key/value pairs to pass
 	// into the machine agent.
-	machineEnv map[string]string
+	agentEnv map[string]string
 }
 
 // provisionMachineAgent connects to a machine over SSH,
@@ -86,14 +81,10 @@
 	if err != nil {
 		return "", err
 	}
-<<<<<<< HEAD
-	mcfg.MachineEnvironment[osenv.JujuProviderType] = provider.Null
-	for k, v := range args.machineEnv {
-		mcfg.MachineEnvironment[k] = v
+	mcfg.AgentEnvironment[agent.ProviderType] = provider.Null
+	for k, v := range args.agentEnv {
+		mcfg.AgentEnvironment[k] = v
 	}
-=======
-	mcfg.AgentEnvironment[agent.ProviderType] = provider.Null
->>>>>>> 97b28fc8
 	cloudcfg := corecloudinit.New()
 	if cloudcfg, err = cloudinit.Configure(mcfg, cloudcfg); err != nil {
 		return "", err
