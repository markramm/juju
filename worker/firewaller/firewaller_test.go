--- conflicted
+++ resolved
@@ -43,10 +43,6 @@
 }
 
 type FirewallerSuite struct {
-<<<<<<< HEAD
-	coretesting.LoggingSuite
-=======
->>>>>>> 3655ba22
 	testing.JujuConnSuite
 	op    <-chan dummy.Operation
 	charm *state.Charm
@@ -55,22 +51,10 @@
 var _ = Suite(&FirewallerSuite{})
 
 func (s *FirewallerSuite) SetUpTest(c *C) {
-<<<<<<< HEAD
-	s.LoggingSuite.SetUpTest(c)
-=======
->>>>>>> 3655ba22
 	s.JujuConnSuite.SetUpTest(c)
 	s.charm = s.AddTestingCharm(c, "dummy")
 }
 
-<<<<<<< HEAD
-func (s *FirewallerSuite) TearDownTest(c *C) {
-	s.JujuConnSuite.TearDownTest(c)
-	s.LoggingSuite.TearDownTest(c)
-}
-
-=======
->>>>>>> 3655ba22
 func (s *FirewallerSuite) TestStartStop(c *C) {
 	fw := firewaller.NewFirewaller(s.State)
 	c.Assert(fw.Stop(), IsNil)
