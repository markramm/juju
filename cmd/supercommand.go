package cmd

import (
	"fmt"
	"launchpad.net/gnuflag"
	"sort"
	"strings"
)

// SuperCommand is a Command that selects a subcommand and assumes its
// properties; any command line arguments that were not used in selecting
// the subcommand are passed down to it, and to Run a SuperCommand is to run
// its selected subcommand.
type SuperCommand struct {
	Name    string
	Purpose string
	Doc     string
	Log     *Log
	subcmds map[string]Command
	flags   *gnuflag.FlagSet
	subcmd  Command
	// TODO: why is the subcmd a Command and not a *Command?
	help *Command
}

// Register makes a subcommand available for use on the command line. The
// command will be available via its own name, and via any supplied aliases.
func (c *SuperCommand) Register(subcmd Command, aliases ...string) {
	if c.subcmds == nil {
		c.subcmds = make(map[string]Command)
	}
	c.insert(subcmd)
	for _, name := range aliases {
		c.insert(&alias{subcmd, name})
	}
}

func (c *SuperCommand) insert(subcmd Command) {
	name := subcmd.Info().Name
	_, found := c.subcmds[name]
	if found {
		panic(fmt.Sprintf("command already registered: %s", name))
	}
	c.subcmds[name] = subcmd
	if name == "help" {
		c.help = &subcmd
	}
}

type alias struct {
	Command
	name string
}

func (a *alias) Info() *Info {
	info := a.Command.Info()
	return &Info{a.name, info.Args, "alias for " + info.Name, info.Doc}
}

// describeCommands returns a short description of each registered subcommand.
func (c *SuperCommand) describeCommands() string {
	cmds := make([]string, len(c.subcmds))
	if len(cmds) == 0 {
		return ""
	}
	i := 0
	longest := 0
	for name := range c.subcmds {
		if len(name) > longest {
			longest = len(name)
		}
		cmds[i] = name
		i++
	}
	sort.Strings(cmds)
	for i, name := range cmds {
		purpose := c.subcmds[name].Info().Purpose
		cmds[i] = fmt.Sprintf("    %-*s - %s", longest, name, purpose)
	}
	return fmt.Sprintf("commands:\n%s", strings.Join(cmds, "\n"))
}

// Info returns a description of the currently selected subcommand, or of the
// SuperCommand itself if no subcommand has been specified.
func (c *SuperCommand) Info() *Info {
	if c.subcmd != nil {
		info := *c.subcmd.Info()
		info.Name = fmt.Sprintf("%s %s", c.Name, info.Name)
		return &info
	}
	docParts := []string{}
	if doc := strings.TrimSpace(c.Doc); doc != "" {
		docParts = append(docParts, doc)
	}
	if cmds := c.describeCommands(); cmds != "" {
		docParts = append(docParts, cmds)
	}
	return &Info{c.Name, "<command> ...", c.Purpose, strings.Join(docParts, "\n\n")}
}

<<<<<<< HEAD
// Return a pointer to a command if we have it.
func (c *SuperCommand) GetCommand(name string) (Command, bool) {
	command, found := c.subcmds[name]
	return command, found
}

// Init initializes the command for running.
func (c *SuperCommand) Init(f *gnuflag.FlagSet, args []string) error {
	if c.Log != nil {
		c.Log.AddFlags(f)
	}
	if err := f.Parse(false, args); err != nil {
		return err
	}
	subargs := f.Args()
	if len(subargs) == 0 {
		// If there are no args specified, and we have a help command, call
		// that with no args.
		if c.help == nil {
			return fmt.Errorf("no command specified")
		} else {
			c.subcmd = *c.help
		}
	} else {
		found := false
		if c.subcmd, found = c.subcmds[subargs[0]]; !found {
			return fmt.Errorf("unrecognized command: %s %s", c.Info().Name, subargs[0])
		}
		subargs = subargs[1:]
	}
	return c.subcmd.Init(f, subargs)
=======
func (c *SuperCommand) SetFlags(f *gnuflag.FlagSet) {
	if c.Log != nil {
		c.Log.AddFlags(f)
	}
	c.flags = f
}

// Init initializes the command for running.
func (c *SuperCommand) Init(args []string) error {
	if len(args) == 0 {
		return fmt.Errorf("no command specified")
	}
	found := false
	if c.subcmd, found = c.subcmds[args[0]]; !found {
		return fmt.Errorf("unrecognized command: %s %s", c.Info().Name, args[0])
	}
	c.subcmd.SetFlags(c.flags)
	if err := c.flags.Parse(true, args); err != nil {
		return err
	}
	subargs := c.flags.Args()
	return c.subcmd.Init(subargs[1:])
>>>>>>> e1c1bd62
}

// Run executes the subcommand that was selected in Init.
func (c *SuperCommand) Run(ctx *Context) error {
	if c.Log != nil {
		if err := c.Log.Start(ctx); err != nil {
			return err
		}
	}
	if c.subcmd == nil {
		panic("Run: missing subcommand; Init failed or not called")
	}
	return c.subcmd.Run(ctx)
}<|MERGE_RESOLUTION|>--- conflicted
+++ resolved
@@ -98,39 +98,11 @@
 	return &Info{c.Name, "<command> ...", c.Purpose, strings.Join(docParts, "\n\n")}
 }
 
-<<<<<<< HEAD
-// Return a pointer to a command if we have it.
 func (c *SuperCommand) GetCommand(name string) (Command, bool) {
 	command, found := c.subcmds[name]
 	return command, found
 }
 
-// Init initializes the command for running.
-func (c *SuperCommand) Init(f *gnuflag.FlagSet, args []string) error {
-	if c.Log != nil {
-		c.Log.AddFlags(f)
-	}
-	if err := f.Parse(false, args); err != nil {
-		return err
-	}
-	subargs := f.Args()
-	if len(subargs) == 0 {
-		// If there are no args specified, and we have a help command, call
-		// that with no args.
-		if c.help == nil {
-			return fmt.Errorf("no command specified")
-		} else {
-			c.subcmd = *c.help
-		}
-	} else {
-		found := false
-		if c.subcmd, found = c.subcmds[subargs[0]]; !found {
-			return fmt.Errorf("unrecognized command: %s %s", c.Info().Name, subargs[0])
-		}
-		subargs = subargs[1:]
-	}
-	return c.subcmd.Init(f, subargs)
-=======
 func (c *SuperCommand) SetFlags(f *gnuflag.FlagSet) {
 	if c.Log != nil {
 		c.Log.AddFlags(f)
@@ -141,19 +113,25 @@
 // Init initializes the command for running.
 func (c *SuperCommand) Init(args []string) error {
 	if len(args) == 0 {
-		return fmt.Errorf("no command specified")
-	}
-	found := false
-	if c.subcmd, found = c.subcmds[args[0]]; !found {
-		return fmt.Errorf("unrecognized command: %s %s", c.Info().Name, args[0])
+		// If there are no args specified, and we have a help command, call
+		// that with no args.
+		if c.help == nil {
+			return fmt.Errorf("no command specified")
+		} else {
+			c.subcmd = *c.help
+		}
+	} else {
+		found := false
+		if c.subcmd, found = c.subcmds[args[0]]; !found {
+			return fmt.Errorf("unrecognized command: %s %s", c.Info().Name, args[0])
+		}
+		args = args[1:]
 	}
 	c.subcmd.SetFlags(c.flags)
 	if err := c.flags.Parse(true, args); err != nil {
 		return err
 	}
-	subargs := c.flags.Args()
-	return c.subcmd.Init(subargs[1:])
->>>>>>> e1c1bd62
+	return c.subcmd.Init(c.flags.Args())
 }
 
 // Run executes the subcommand that was selected in Init.
