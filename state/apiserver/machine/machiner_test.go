// Copyright 2013 Canonical Ltd.
// Licensed under the AGPLv3, see LICENCE file for details.

package machine_test

import (
	. "launchpad.net/gocheck"
	"launchpad.net/juju-core/state"
	"launchpad.net/juju-core/state/api"
	"launchpad.net/juju-core/state/api/params"
	"launchpad.net/juju-core/state/apiserver/common"
	"launchpad.net/juju-core/state/apiserver/machine"
	"strconv"
<<<<<<< HEAD
=======
	"time"
>>>>>>> a1b290c5
)

type machinerSuite struct {
	commonSuite

	resources fakeResourceRegistry
	machiner  *machine.MachinerAPI
}

var _ = Suite(&machinerSuite{})

// fakeResourceRegistry implements the common.ResourceRegistry interface.
type fakeResourceRegistry map[string]common.Resource

func (registry fakeResourceRegistry) Register(resource common.Resource) string {
	id := strconv.Itoa(len(registry))
	registry[id] = resource
	return id
}

<<<<<<< HEAD
func (registry fakeResourceRegistry) Get(id string) common.Resource {
	panic("unimplemented")
}

func (registry fakeResourceRegistry) Stop(id string) error {
	panic("unimplemented")
}

=======
>>>>>>> a1b290c5
func (s *machinerSuite) SetUpTest(c *C) {
	s.commonSuite.SetUpTest(c)

	// Create the resource registry separately to track invocations to
	// Register.
	s.resources = make(fakeResourceRegistry)

	// Create a machiner API for machine 1.
	machiner, err := machine.NewMachinerAPI(
		s.State,
		s.resources,
		s.authorizer,
	)
	c.Assert(err, IsNil)
	s.machiner = machiner
}

func (s *machinerSuite) assertError(c *C, err *params.Error, code, messageRegexp string) {
	c.Assert(err, NotNil)
	c.Assert(api.ErrCode(err), Equals, code)
	c.Assert(err, ErrorMatches, messageRegexp)
}

func (s *machinerSuite) TestMachinerFailsWithNonMachineAgentUser(c *C) {
	anAuthorizer := s.authorizer
	anAuthorizer.machineAgent = false
	aMachiner, err := machine.NewMachinerAPI(s.State, s.resources, anAuthorizer)
	c.Assert(err, NotNil)
	c.Assert(aMachiner, IsNil)
	c.Assert(err, ErrorMatches, "permission denied")
}

<<<<<<< HEAD
func (s *machinerSuite) TestMachinerFailsWhenNotLoggedIn(c *C) {
	anAuthorizer := s.authorizer
	anAuthorizer.loggedIn = false
	aMachiner, err := machine.NewMachinerAPI(s.State, s.resources, anAuthorizer)
	c.Assert(err, NotNil)
	c.Assert(aMachiner, IsNil)
	c.Assert(err, ErrorMatches, "not logged in")
}

=======
>>>>>>> a1b290c5
func (s *machinerSuite) TestSetStatus(c *C) {
	err := s.machine0.SetStatus(params.StatusStarted, "blah")
	c.Assert(err, IsNil)
	err = s.machine1.SetStatus(params.StatusStopped, "foo")
	c.Assert(err, IsNil)

	args := params.MachinesSetStatus{
		Machines: []params.MachineSetStatus{
			{Id: "1", Status: params.StatusError, Info: "not really"},
			{Id: "0", Status: params.StatusStopped, Info: "foobar"},
			{Id: "42", Status: params.StatusStarted, Info: "blah"},
		}}
	result, err := s.machiner.SetStatus(args)
	c.Assert(err, IsNil)
	c.Assert(result.Errors, HasLen, 3)
	c.Assert(result.Errors[0], IsNil)
	s.assertError(c, result.Errors[1], api.CodeUnauthorized, "permission denied")
	s.assertError(c, result.Errors[2], api.CodeNotFound, "machine 42 not found")

	// Verify machine 0 - no change.
	status, info, err := s.machine0.Status()
	c.Assert(err, IsNil)
	c.Assert(status, Equals, params.StatusStarted)
	c.Assert(info, Equals, "blah")
	// ...machine 1 is fine though.
	status, info, err = s.machine1.Status()
	c.Assert(err, IsNil)
	c.Assert(status, Equals, params.StatusError)
	c.Assert(info, Equals, "not really")
}

func (s *machinerSuite) TestLife(c *C) {
	err := s.machine1.EnsureDead()
	c.Assert(err, IsNil)
	err = s.machine1.Refresh()
	c.Assert(err, IsNil)
	c.Assert(s.machine1.Life(), Equals, state.Dead)

	args := params.Machines{
		Ids: []string{"1", "0", "42"},
	}
	result, err := s.machiner.Life(args)
	c.Assert(err, IsNil)
	c.Assert(result.Machines, HasLen, 3)
	c.Assert(result.Machines[0].Error, IsNil)
	c.Assert(string(result.Machines[0].Life), Equals, "dead")
	s.assertError(c, result.Machines[1].Error, api.CodeUnauthorized, "permission denied")
	s.assertError(c, result.Machines[2].Error, api.CodeNotFound, "machine 42 not found")
}

func (s *machinerSuite) TestEnsureDead(c *C) {
	c.Assert(s.machine0.Life(), Equals, state.Alive)
	c.Assert(s.machine1.Life(), Equals, state.Alive)

	args := params.Machines{
		Ids: []string{"1", "0", "42"},
	}
	result, err := s.machiner.EnsureDead(args)
	c.Assert(err, IsNil)
	c.Assert(result.Errors, HasLen, 3)
	c.Assert(result.Errors[0], IsNil)
	s.assertError(c, result.Errors[1], api.CodeUnauthorized, "permission denied")
	s.assertError(c, result.Errors[2], api.CodeNotFound, "machine 42 not found")

	err = s.machine0.Refresh()
	c.Assert(err, IsNil)
	c.Assert(s.machine0.Life(), Equals, state.Alive)
	err = s.machine1.Refresh()
	c.Assert(err, IsNil)
	c.Assert(s.machine1.Life(), Equals, state.Dead)

	// Try it again on a Dead machine; should work.
	args = params.Machines{
		Ids: []string{"1"},
	}
	result, err = s.machiner.EnsureDead(args)
	c.Assert(err, IsNil)
	c.Assert(result.Errors, HasLen, 1)
	c.Assert(result.Errors[0], IsNil)

	// Verify Life is unchanged.
	err = s.machine1.Refresh()
	c.Assert(err, IsNil)
	c.Assert(s.machine1.Life(), Equals, state.Dead)
}

func (s *machinerSuite) TestWatch(c *C) {
	c.Assert(s.resources, HasLen, 0)

	args := params.Machines{
		Ids: []string{"1", "0", "42"},
	}
	result, err := s.machiner.Watch(args)
	c.Assert(err, IsNil)
	c.Assert(result.Results, HasLen, 3)
	c.Assert(result.Results[0].Error, IsNil)
	s.assertError(c, result.Results[1].Error, api.CodeUnauthorized, "permission denied")
	s.assertError(c, result.Results[2].Error, api.CodeNotFound, "machine 42 not found")

<<<<<<< HEAD
	// Verify the resource was registered
	c.Assert(s.resources, HasLen, 1)
	c.Assert(result.Results[0].EntityWatcherId, Equals, "0")
	resource := s.resources["0"]

	// Check that the watcher does... something
	channel := resource.(*state.EntityWatcher).Changes()
	select {
	case ev := <-channel:
		c.Assert(ev, NotNil)
	}

	err = resource.Stop()
	c.Assert(err, IsNil)
=======
	// Verify the resource was registered and stop when done
	c.Assert(s.resources, HasLen, 1)
	c.Assert(result.Results[0].EntityWatcherId, Equals, "0")
	resource := s.resources["0"]
	defer func() {
		err := resource.Stop()
		c.Assert(err, IsNil)
	}()

	// Check that the watcher returns an initial event
	channel := resource.(*state.EntityWatcher).Changes()
	// Should use helpers from state/watcher_test.go when generalised
	select {
	case _, ok := <-channel:
		c.Assert(ok, Equals, true)
		// The value is just an empty struct currently
	case <-time.After(50 * time.Millisecond):
		c.Fatal("timeout waiting for entity watcher")
	}
>>>>>>> a1b290c5
}<|MERGE_RESOLUTION|>--- conflicted
+++ resolved
@@ -11,10 +11,7 @@
 	"launchpad.net/juju-core/state/apiserver/common"
 	"launchpad.net/juju-core/state/apiserver/machine"
 	"strconv"
-<<<<<<< HEAD
-=======
 	"time"
->>>>>>> a1b290c5
 )
 
 type machinerSuite struct {
@@ -35,7 +32,6 @@
 	return id
 }
 
-<<<<<<< HEAD
 func (registry fakeResourceRegistry) Get(id string) common.Resource {
 	panic("unimplemented")
 }
@@ -44,8 +40,6 @@
 	panic("unimplemented")
 }
 
-=======
->>>>>>> a1b290c5
 func (s *machinerSuite) SetUpTest(c *C) {
 	s.commonSuite.SetUpTest(c)
 
@@ -78,18 +72,6 @@
 	c.Assert(err, ErrorMatches, "permission denied")
 }
 
-<<<<<<< HEAD
-func (s *machinerSuite) TestMachinerFailsWhenNotLoggedIn(c *C) {
-	anAuthorizer := s.authorizer
-	anAuthorizer.loggedIn = false
-	aMachiner, err := machine.NewMachinerAPI(s.State, s.resources, anAuthorizer)
-	c.Assert(err, NotNil)
-	c.Assert(aMachiner, IsNil)
-	c.Assert(err, ErrorMatches, "not logged in")
-}
-
-=======
->>>>>>> a1b290c5
 func (s *machinerSuite) TestSetStatus(c *C) {
 	err := s.machine0.SetStatus(params.StatusStarted, "blah")
 	c.Assert(err, IsNil)
@@ -189,22 +171,6 @@
 	s.assertError(c, result.Results[1].Error, api.CodeUnauthorized, "permission denied")
 	s.assertError(c, result.Results[2].Error, api.CodeNotFound, "machine 42 not found")
 
-<<<<<<< HEAD
-	// Verify the resource was registered
-	c.Assert(s.resources, HasLen, 1)
-	c.Assert(result.Results[0].EntityWatcherId, Equals, "0")
-	resource := s.resources["0"]
-
-	// Check that the watcher does... something
-	channel := resource.(*state.EntityWatcher).Changes()
-	select {
-	case ev := <-channel:
-		c.Assert(ev, NotNil)
-	}
-
-	err = resource.Stop()
-	c.Assert(err, IsNil)
-=======
 	// Verify the resource was registered and stop when done
 	c.Assert(s.resources, HasLen, 1)
 	c.Assert(result.Results[0].EntityWatcherId, Equals, "0")
@@ -224,5 +190,4 @@
 	case <-time.After(50 * time.Millisecond):
 		c.Fatal("timeout waiting for entity watcher")
 	}
->>>>>>> a1b290c5
 }