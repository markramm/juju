package api

import (
	"fmt"
	"launchpad.net/juju-core/charm"
	"launchpad.net/juju-core/log"
	"launchpad.net/juju-core/state/api/params"
	"launchpad.net/tomb"
	"strings"
	"sync"
)

// Machine represents the state of a machine.
type Machine struct {
	st  *State
	id  string
	doc params.Machine
}

// Client represents the client-accessible part of the state.
type Client struct {
	st *State
}

// Client returns an object that can be used
// to access client-specific functionality.
func (st *State) Client() *Client {
	return &Client{st}
}

// MachineInfo holds information about a machine.
type MachineInfo struct {
	InstanceId string // blank if not set.
}

// Status holds information about the status of a juju environment.
type Status struct {
	Machines map[string]MachineInfo
	// TODO the rest
}

// Status returns the status of the juju environment.
func (c *Client) Status() (*Status, error) {
	var s Status
	if err := c.st.call("Client", "", "Status", nil, &s); err != nil {
		return nil, err
	}
	return &s, nil
}

// ServiceSet sets configuration options on a service.
func (c *Client) ServiceSet(service string, options map[string]string) error {
	p := params.ServiceSet{
		ServiceName: service,
		Options:     options,
	}
	err := c.st.client.Call("Client", "", "ServiceSet", p, nil)
	return clientError(err)
}

// ServiceSetYAML sets configuration options on a service
// given options in YAML format.
func (c *Client) ServiceSetYAML(service string, yaml string) error {
	p := params.ServiceSetYAML{
		ServiceName: service,
		Config:      yaml,
	}
	err := c.st.client.Call("Client", "", "ServiceSetYAML", p, nil)
	return clientError(err)
}

// ServiceGet returns the configuration for the named service.
func (c *Client) ServiceGet(service string) (*params.ServiceGetResults, error) {
	var results params.ServiceGetResults
	params := params.ServiceGet{ServiceName: service}
	err := c.st.client.Call("Client", "", "ServiceGet", params, &results)
	if err != nil {
		return nil, clientError(err)
	}
	return &results, nil
}

// ServiceExpose changes the juju-managed firewall to expose any ports that
// were also explicitly marked by units as open.
func (c *Client) ServiceExpose(service string) error {
	params := params.ServiceExpose{ServiceName: service}
	err := c.st.client.Call("Client", "", "ServiceExpose", params, nil)
	return clientError(err)
}

// ServiceUnexpose changes the juju-managed firewall to unexpose any ports that
// were also explicitly marked by units as open.
func (c *Client) ServiceUnexpose(service string) error {
	params := params.ServiceUnexpose{ServiceName: service}
	err := c.st.client.Call("Client", "", "ServiceUnexpose", params, nil)
	return clientError(err)
}

// CharmInfo holds information about a charm.
type CharmInfo struct {
	Revision int
	URL      string
	Config   *charm.Config
	Meta     *charm.Meta
}

// CharmInfo returns information about the requested charm.
func (c *Client) CharmInfo(charmURL string) (*CharmInfo, error) {
	args := params.CharmInfo{CharmURL: charmURL}
	info := new(CharmInfo)
	err := c.st.client.Call("Client", "", "CharmInfo", args, info)
	if err != nil {
		return nil, clientError(err)
	}
	return info, nil
}

// ServiceAddUnit adds a given number of units to a service.
func (c *Client) ServiceAddUnits(service string, numUnits int) error {
	params := params.ServiceAddUnits{
		ServiceName: service,
		NumUnits:    numUnits,
	}
	err := c.st.client.Call("Client", "", "ServiceAddUnits", params, nil)
	if err != nil {
		return clientError(err)
	}
	return nil
}

// EnvironmentInfo holds information about the Juju environment.
type EnvironmentInfo struct {
	DefaultSeries string
	ProviderType  string
}

// EnvironmentInfo returns details about the Juju environment.
func (c *Client) EnvironmentInfo() (*EnvironmentInfo, error) {
	info := new(EnvironmentInfo)
	err := c.st.client.Call("Client", "", "EnvironmentInfo", nil, info)
	return info, clientError(err)
}

// AllWatcher holds information allowing us to get Deltas describing changes
// to the entire environment.
type AllWatcher struct {
	client *Client
	id     *string
}

func newAllWatcher(client *Client, id *string) *AllWatcher {
	return &AllWatcher{client, id}
}

func (watcher *AllWatcher) Next() ([]params.Delta, error) {
	info := new(params.AllWatcherNextResults)
	err := watcher.client.st.client.Call("AllWatcher", *watcher.id, "Next", nil, info)
	return info.Deltas, clientError(err)
}

func (watcher *AllWatcher) Stop() error {
	return clientError(
		watcher.client.st.client.Call("AllWatcher", *watcher.id, "Stop", nil, nil))
}

// WatchAll holds the id of the newly-created AllWatcher.
type WatchAll struct {
	AllWatcherId string
}

// WatchAll returns an AllWatcher, from which you can request the Next
// collection of Deltas.
func (c *Client) WatchAll() (*AllWatcher, error) {
	info := new(WatchAll)
	err := c.st.client.Call("Client", "", "WatchAll", nil, info)
	if err != nil {
		return nil, clientError(err)
	}
	return newAllWatcher(c, &info.AllWatcherId), nil
}

// GetAnnotations returns annotations that have been set on the given entity.
func (c *Client) GetAnnotations(entityId string) (map[string]string, error) {
	args := params.GetAnnotations{entityId}
	ann := new(params.GetAnnotationsResults)
	err := c.st.client.Call("Client", "", "GetAnnotations", args, ann)
	if err != nil {
		return nil, clientError(err)
	}
	return ann.Annotations, nil
}

<<<<<<< HEAD
// SetAnnotations stores annotations about a given entity.
func (c *Client) SetAnnotations(id string, pairs map[string]string) error {
	args := params.SetAnnotations{id, pairs}
	err := c.st.client.Call("Client", "", "SetAnnotations", args, nil)
=======
// SetAnnotation sets the annotation with the given key on the given entity to
// the given value. Currently annotations are supported on machines, services,
// units and the environment itself.
func (c *Client) SetAnnotation(entityId, key, value string) error {
	args := params.SetAnnotation{entityId, key, value}
	err := c.st.client.Call("Client", "", "SetAnnotation", args, nil)
>>>>>>> 50026811
	if err != nil {
		return clientError(err)
	}
	return nil
}

// Machine returns a reference to the machine with the given id.
func (st *State) Machine(id string) (*Machine, error) {
	m := &Machine{
		st: st,
		id: id,
	}
	if err := m.Refresh(); err != nil {
		return nil, err
	}
	return m, nil
}

// Unit represents the state of a service unit.
type Unit struct {
	st   *State
	name string
	doc  params.Unit
}

// Unit returns a unit by name.
func (st *State) Unit(name string) (*Unit, error) {
	u := &Unit{
		st:   st,
		name: name,
	}
	if err := u.Refresh(); err != nil {
		return nil, err
	}
	return u, nil
}

// Login authenticates as the entity with the given name and password.
// Subsequent requests on the state will act as that entity.
// This method is usually called automatically by Open.
func (st *State) Login(entityName, password string) error {
	return st.call("Admin", "", "Login", &params.Creds{
		EntityName: entityName,
		Password:   password,
	}, nil)
}

// Id returns the machine id.
func (m *Machine) Id() string {
	return m.id
}

// EntityName returns a name identifying the machine that is safe to use
// as a file name.  The returned name will be different from other
// EntityName values returned by any other entities from the same state.
func (m *Machine) EntityName() string {
	return MachineEntityName(m.Id())
}

// MachineEntityName returns the entity name for the
// machine with the given id.
func MachineEntityName(id string) string {
	return fmt.Sprintf("machine-%s", id)
}

// Refresh refreshes the contents of the machine from the underlying
// state. TODO(rog) It returns a NotFoundError if the machine has been removed.
func (m *Machine) Refresh() error {
	return m.st.call("Machine", m.id, "Get", nil, &m.doc)
}

// String returns the machine's id.
func (m *Machine) String() string {
	return m.id
}

// InstanceId returns the provider specific instance id for this machine
// and whether it has been set.
func (m *Machine) InstanceId() (string, bool) {
	return m.doc.InstanceId, m.doc.InstanceId != ""
}

// SetPassword sets the password for the machine's agent.
func (m *Machine) SetPassword(password string) error {
	return m.st.call("Machine", m.id, "SetPassword", &params.Password{
		Password: password,
	}, nil)
}

func (m *Machine) Watch() *EntityWatcher {
	return newEntityWatcher(m.st, "Machine", m.id)
}

type EntityWatcher struct {
	tomb  tomb.Tomb
	wg    sync.WaitGroup
	st    *State
	etype string
	eid   string
	out   chan struct{}
}

func newEntityWatcher(st *State, etype, id string) *EntityWatcher {
	w := &EntityWatcher{
		st:    st,
		etype: etype,
		eid:   id,
		out:   make(chan struct{}),
	}
	go func() {
		defer w.tomb.Done()
		defer close(w.out)
		defer w.wg.Wait() // Wait for watcher to be stopped.
		w.tomb.Kill(w.loop())
	}()
	return w
}

func (w *EntityWatcher) loop() error {
	var id params.EntityWatcherId
	if err := w.st.call(w.etype, w.eid, "Watch", nil, &id); err != nil {
		return err
	}
	callWatch := func(request string) error {
		return w.st.call("EntityWatcher", id.EntityWatcherId, request, nil, nil)
	}
	w.wg.Add(1)
	go func() {
		// When the EntityWatcher has been stopped, we send a
		// Stop request to the server, which will remove the
		// watcher and return a CodeStopped error to any
		// currently outstanding call to Next.  If a call to
		// Next happens just after the watcher has been stopped,
		// we'll get a CodeNotFound error; Either way we'll
		// return, wait for the stop request to complete, and
		// the watcher will die with all resources cleaned up.
		defer w.wg.Done()
		<-w.tomb.Dying()
		if err := callWatch("Stop"); err != nil {
			log.Printf("state/api: error trying to stop watcher: %v", err)
		}
	}()
	for {
		select {
		case <-w.tomb.Dying():
			return tomb.ErrDying
		case w.out <- struct{}{}:
			// Note that because the change notification
			// contains no information, there's no point in
			// calling Next again until we have sent a notification
			// on w.out.
		}
		if err := callWatch("Next"); err != nil {
			if code := ErrCode(err); code == CodeStopped || code == CodeNotFound {
				if w.tomb.Err() != tomb.ErrStillAlive {
					// The watcher has been stopped at the client end, so we're
					// expecting one of the above two kinds of error.
					// We might see the same errors if the server itself
					// has been shut down, in which case we leave them
					// untouched.
					err = tomb.ErrDying
				}
			}
			return err
		}
	}
	panic("unreachable")
}

func (w *EntityWatcher) Changes() <-chan struct{} {
	return w.out
}

func (w *EntityWatcher) Stop() error {
	w.tomb.Kill(nil)
	return w.tomb.Wait()
}

func (w *EntityWatcher) Err() error {
	return w.tomb.Err()
}

// Refresh refreshes the contents of the Unit from the underlying
// state. TODO(rog) It returns a NotFoundError if the unit has been removed.
func (u *Unit) Refresh() error {
	return u.st.call("Unit", u.name, "Get", nil, &u.doc)
}

// SetPassword sets the password for the unit's agent.
func (u *Unit) SetPassword(password string) error {
	return u.st.call("Unit", u.name, "SetPassword", &params.Password{
		Password: password,
	}, nil)
}

// UnitEntityName returns the entity name for the
// unit with the given name.
func UnitEntityName(unitName string) string {
	return "unit-" + strings.Replace(unitName, "/", "-", -1)
}

// EntityName returns a name identifying the unit that is safe to use
// as a file name.  The returned name will be different from other
// EntityName values returned by any other entities from the same state.
func (u *Unit) EntityName() string {
	return UnitEntityName(u.name)
}

// DeployerName returns the entity name of the agent responsible for deploying
// the unit. If no such entity can be determined, false is returned.
func (u *Unit) DeployerName() (string, bool) {
	return u.doc.DeployerName, u.doc.DeployerName != ""
}<|MERGE_RESOLUTION|>--- conflicted
+++ resolved
@@ -190,19 +190,12 @@
 	return ann.Annotations, nil
 }
 
-<<<<<<< HEAD
-// SetAnnotations stores annotations about a given entity.
-func (c *Client) SetAnnotations(id string, pairs map[string]string) error {
-	args := params.SetAnnotations{id, pairs}
+// SetAnnotations sets the annotation pairs on the given entity.
+// Currently annotations are supported on machines, services,
+// units and the environment itself.
+func (c *Client) SetAnnotations(entityId string, pairs map[string]string) error {
+	args := params.SetAnnotations{entityId, pairs}
 	err := c.st.client.Call("Client", "", "SetAnnotations", args, nil)
-=======
-// SetAnnotation sets the annotation with the given key on the given entity to
-// the given value. Currently annotations are supported on machines, services,
-// units and the environment itself.
-func (c *Client) SetAnnotation(entityId, key, value string) error {
-	args := params.SetAnnotation{entityId, key, value}
-	err := c.st.client.Call("Client", "", "SetAnnotation", args, nil)
->>>>>>> 50026811
 	if err != nil {
 		return clientError(err)
 	}
