package container_test

import (
	"io/ioutil"
	. "launchpad.net/gocheck"
	"launchpad.net/juju-core/container"
	"launchpad.net/juju-core/environs"
	"launchpad.net/juju-core/juju/testing"
	"launchpad.net/juju-core/state"
	coretesting "launchpad.net/juju-core/testing"
	"launchpad.net/juju-core/version"
	"os"
	"path/filepath"
	"regexp"
	stdtesting "testing"
)

type suite struct {
	testing.JujuConnSuite
}

var _ = Suite(&suite{})

func TestPackage(t *stdtesting.T) {
	coretesting.MgoTestPackage(t)
}

var _ container.Container = (*container.Simple)(nil)

func (s *suite) TestDeploy(c *C) {
	// create a unit to deploy
	dummy := s.AddTestingCharm(c, "dummy")
	service, err := s.State.AddService("dummy", dummy)
	c.Assert(err, IsNil)
	unit, err := service.AddUnit()
	c.Assert(err, IsNil)

	// make sure there's a jujud "executable" in the tools directory
	// for the current version.
	tools := &state.Tools{
		URL:    "unused",
		Binary: version.MustParseBinary("3.2.1-foo-bar"),
	}
	dataDir := c.MkDir()
	toolsDir := environs.ToolsDir(dataDir, tools.Binary)
	err = os.MkdirAll(toolsDir, 0777)
	c.Assert(err, IsNil)
	exe := filepath.Join(toolsDir, "jujud")
	err = ioutil.WriteFile(exe, []byte("#!/bin/sh\n"), 0777)
	c.Assert(err, IsNil)

	initDir := c.MkDir()
	cont := container.Simple{
		DataDir: dataDir,
		InitDir: initDir,
	}

	info := &state.Info{
		Addrs: []string{"a", "b"},
	}

	err = cont.Deploy(unit, info, tools)
	c.Assert(err, ErrorMatches, `(.|\n)+Unknown job(.|\n)+`)

	upstartScript := filepath.Join(cont.InitDir, "juju-unit-dummy-0.conf")

	data, err := ioutil.ReadFile(upstartScript)
	c.Assert(err, IsNil)
	script := string(data)

	c.Assert(script, Matches, `(.|\n)+`+
		`.*/unit-dummy-0/jujud unit`+
		`( --debug)?`+
		` --state-servers 'a,b'`+
<<<<<<< HEAD
		` --ca-cert-file '[^']*/ca-cert.pem'`+
=======
		` --ca-cert '[^']*/ca-cert.pem'`+
>>>>>>> c451bf04
		` --log-file /var/log/juju/unit-dummy-0\.log`+
		` --unit-name dummy/0`+
		` --initial-password [a-zA-Z0-9+/]+`+
		` >> /var/log/juju/unit-dummy-0\.log 2>&1\n`+
		`(.|\n)*`)

	// We can't check that the unit directory is created, because
	// it is removed when the call to Deploy fails, but
	// we can check that it is removed.
	unitDir := environs.AgentDir(cont.DataDir, "unit-dummy-0")
	err = os.MkdirAll(filepath.Join(unitDir, "foo"), 0777)
	c.Assert(err, IsNil)

	// Extract the password from the upstart script and check we can
	// connect to the state with it.
	pat := regexp.MustCompile(" --initial-password ([a-zA-Z0-9+/]+) ")
	m := pat.FindStringSubmatch(script)
	c.Assert(m, HasLen, 2)

	info = s.StateInfo(c)
	info.EntityName = unit.EntityName()
	info.Password = m[1]
	c.Logf("connecting with %#v", info)
	st, err := state.Open(info)
	c.Assert(err, IsNil)
	st.Close()

	err = cont.Destroy(unit)
	c.Assert(err, IsNil)

	_, err = os.Stat(unitDir)
	c.Assert(os.IsNotExist(err), Equals, true, Commentf("%v", err))

	_, err = os.Stat(upstartScript)
	c.Assert(err, NotNil)
}<|MERGE_RESOLUTION|>--- conflicted
+++ resolved
@@ -72,11 +72,7 @@
 		`.*/unit-dummy-0/jujud unit`+
 		`( --debug)?`+
 		` --state-servers 'a,b'`+
-<<<<<<< HEAD
-		` --ca-cert-file '[^']*/ca-cert.pem'`+
-=======
 		` --ca-cert '[^']*/ca-cert.pem'`+
->>>>>>> c451bf04
 		` --log-file /var/log/juju/unit-dummy-0\.log`+
 		` --unit-name dummy/0`+
 		` --initial-password [a-zA-Z0-9+/]+`+
